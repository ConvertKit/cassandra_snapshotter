--- conflicted
+++ resolved
@@ -1,11 +1,7 @@
 from collections import defaultdict
 from fabric.api import env
 import logging
-<<<<<<< HEAD
-from snapshotting import BackupCoordinator
-=======
 from snapshotting import BackupWorker, RestoreWorker
->>>>>>> 965a9ac3
 from snapshotting import Snapshot
 from snapshotting import SnapshotCollection
 from utils import base_parser
@@ -31,7 +27,7 @@
         )
         create_snapshot = existing_snapshot is None
 
-    worker = BackupCoordinator(
+    worker = BackupWorker(
         aws_access_key_id=args.aws_access_key_id,
         aws_secret_access_key=args.aws_secret_access_key,
         cassandra_data_path=args.cassandra_data_path,
@@ -137,9 +133,6 @@
                                action='store_true',
                                help='create a new snapshot')
 
-<<<<<<< HEAD
-    args = base_parser.parse_args()
-=======
     # restore snapshot arguments
     restore_parser = subparsers.add_parser('restore', help='restores a snapshot')
     restore_parser.add_argument('--snapshot-name',
@@ -158,8 +151,7 @@
                                 required=True,
                                 help="The comma separated list of hosts to restore into")
 
-    args = parser.parse_args()
->>>>>>> 965a9ac3
+    args = base_parser.parse_args()
     subcommand = args.subcommand
 
     if args.verbose:
