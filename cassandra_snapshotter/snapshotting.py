import re
import shutil
from boto.s3.connection import S3Connection
from boto.s3.key import Key
from datetime import datetime
from fabric.api import env
from fabric.api import execute
from fabric.api import hide
from fabric.api import put
from fabric.api import sudo
from fabric.context_managers import settings
from multiprocessing.dummy import Pool
import json
import logging
import os
from tempfile import NamedTemporaryFile
import time
import sys


class Snapshot(object):
    """
    A Snapshot instance keeps the details about a cassandra snapshot

    Multiple snaphosts can be stored in a single S3 bucket

    A Snapshot is best described by:
        - its name (which defaults to the utc time of creation)
        - the list of hostnames the snapshot runs on
        - the list of keyspaces being backed up
        - the keyspace table being backed up
        - the S3 bucket's base path where the snapshot is stored

    Snapshots data (and incremental backups) are stored using the following convention:

        s3_bucket_name:/<base_path>/<snapshot_name>/<node-hostname>/...

    Snapshots are represented on S3 by their manifest file, this makes incremental backups
    much easier
    """

    SNAPSHOT_TIMESTAMP_FORMAT = '%Y%m%d%H%M%S'

    def __init__(self, base_path, s3_bucket, hosts, keyspaces, table):
        self.s3_bucket = s3_bucket
        self.name = self.make_snapshot_name()
        self.hosts = hosts
        self.keyspaces = keyspaces
        self.table = table
        self._base_path = base_path

    def dump_manifest_file(self):
        manifest_data = {
            'name': self.name,
            'base_path': self._base_path,
            'hosts': self.hosts,
            'keyspaces': self.keyspaces,
            'table': self.table
        }
        return json.dumps(manifest_data)

    @staticmethod
    def load_manifest_file(data, s3_bucket):
        manifest_data = json.loads(data)
        snapshot = Snapshot(
            base_path=manifest_data['base_path'],
            s3_bucket=s3_bucket,
            hosts=manifest_data['hosts'],
            keyspaces=manifest_data['keyspaces'],
            table=manifest_data['table']
        )
        snapshot.name = manifest_data['name']
        return snapshot

    @property
    def base_path(self):
        return '/'.join([self._base_path, self.name])

    def make_snapshot_name(self):
        return datetime.utcnow().strftime(self.SNAPSHOT_TIMESTAMP_FORMAT)

    def unix_time_name(self):
        dt = datetime.strptime(self.name, self.SNAPSHOT_TIMESTAMP_FORMAT)
        return time.mktime(dt.timetuple()) * 1000

    def __cmp__(self, other):
        return self.unix_time_name() - other.unix_time_name()

    def __repr__(self):
        return self.name

    __str__ = __repr__


<<<<<<< HEAD
class BackupCoordinator(object):
=======
class RestoreWorker(object):
    def __init__(self, aws_access_key_id, aws_secret_access_key, snapshot):
        self.aws_secret_access_key = aws_secret_access_key
        self.aws_access_key_id = aws_access_key_id
        self.s3connection = S3Connection(aws_access_key_id=self.aws_access_key_id,
                                         aws_secret_access_key=self.aws_secret_access_key)
        self.snapshot = snapshot
        self.keyspace_table_matcher = None

    def restore(self, keyspace, table, hosts, target_hosts):
        # TODO:
        # 4. sstableloader

        logging.info("Restoring keyspace=%(keyspace)s, table=%(table)s" % dict(keyspace=keyspace,
                                                                               table=table))

        logging.info("From hosts: %(hosts)s to: %(target_hosts)s" % dict(hosts=', '.join(hosts),
                                                                         target_hosts=', '.join(
                                                                             target_hosts)))
        if not table:
            table = ".*?"

        bucket = self.s3connection.get_bucket(self.snapshot.s3_bucket)

        matcher_string = "(%(hosts)s).*/(%(keyspace)s)/(%(table)s)" % dict(hosts='|'.join(hosts), keyspace=keyspace, table=table)
        self.keyspace_table_matcher = re.compile(matcher_string)

        keys = []
        tables = set()

        for k in bucket.list(self.snapshot.base_path):
            r = self.keyspace_table_matcher.search(k.name)
            if not r:
                continue

            tables.add(r.group(3))
            keys.append(k)

        self._delete_old_dir_and_create_new(keyspace, tables)

        total_size = reduce(lambda s, k: s + k.size, keys, 0)

        logging.info("Found %(files_count)d files, with total size of %(size)s." % dict(
            files_count=len(keys),
            size=self._human_size(total_size)))

        self._download_keys(keys, total_size)

        logging.info("Finished downloading...")

        self._run_sstableloader(keyspace, tables, target_hosts)

    def _delete_old_dir_and_create_new(self, keyspace, tables):
        keyspace_path = './%s' % keyspace
        if os.path.exists(keyspace_path) and os.path.isdir(keyspace_path):
            logging.warning("Deleteing directory (%s)..." % keyspace_path)
            shutil.rmtree(keyspace_path)

        for table in tables:
            path = './%s/%s' % (keyspace, table)
            if not os.path.exists(path):
                os.makedirs(path)

    def _download_keys(self, keys, total_size, pool_size=5):
        logging.info("Starting to download...")

        progress_string = ""
        read_bytes = 0

        thread_pool = Pool(pool_size)

        for size in thread_pool.imap(self._download_key, keys):
            old_width = len(progress_string)
            read_bytes += size
            progress_string = "%s / %s (%.2f%%)" % (self._human_size(read_bytes),
                                                    self._human_size(total_size),
                                                    (read_bytes/float(total_size))*100.0)
            width = len(progress_string)
            padding = ""
            if width < old_width:
                padding = " "*(width-old_width)
            progress_string = "%s%s\r" % (progress_string, padding)

            sys.stderr.write(progress_string)

    def _download_key(self, key):
        r = self.keyspace_table_matcher.search(key.name)
        filename = './%s/%s/%s_%s' % (r.group(2), r.group(3), key.name.split('/')[2], key.name.split('/')[-1])
        key.get_contents_to_filename(filename)

        return key.size

    def _human_size(self, size):
        for x in ['bytes', 'KB', 'MB', 'GB']:
            if size < 1024.0:
                return "%3.1f%s" % (size, x)
            size /= 1024.0
        return "%3.1f%s" % (size, 'TB')

    def _run_sstableloader(self, keyspace, tables, target_hosts):
        # TODO: get path to sstableloader
        for table in tables:
            command = 'sstableloader --nodes %(hosts)s -v %(keyspace)s/%(table)s' % dict(
                hosts=','.join(target_hosts), keyspace=keyspace, table=table)
            logging.info("invoking: %s", command)

            os.system(command)

class BackupWorker(object):
>>>>>>> 965a9ac3
    """
    BackupCoordinator does the actual snapshot / backup work

    Backup process is split in this steps:
<<<<<<< HEAD
        - requests cassandra to create new backups
        - uploads backup files to S3
        - clears backup files from nodes
        - updates backup meta informations
=======
        - requesting cassandra to create new backups
        - uploading backup files to S3
        - clearing backup files from nodes
        - updating backup meta information
>>>>>>> 965a9ac3

    When performing a new snapshot the manifest of the snapshot is
    uploaded to S3 for later use.

    Snapshot's manifest path:
    /<snapshot_base_path>/<snapshot_name>/manifest.json

    Everytime a backup is done a description of the current ring is
    saved next to the snapshot manifest file

    """

    connection_pool_size = 12

    def __init__(self, aws_secret_access_key,
                 aws_access_key_id, cassandra_data_path, nodetool_path):
        self.aws_secret_access_key = aws_secret_access_key
        self.aws_access_key_id = aws_access_key_id
        self.cassandra_data_path = cassandra_data_path
        self.nodetool_path = nodetool_path

    def get_current_node_hostname(self):
        return env.host_string

    def get_remote_tmp_folder(self):
        return '/tmp/'

    def create_s3funnel_manifest(self, files):
        manifest = NamedTemporaryFile(delete=False)
        manifest.write('\n'.join("%s" % f for f in files))
        manifest.close()
        return manifest

    def upload_backups_to_s3(self, snapshot, files):
        prefix = '/'.join(snapshot.base_path.split(
            '/') + [self.get_current_node_hostname()])
        manifest = self.create_s3funnel_manifest(files)
        manifest_path = self.get_remote_tmp_folder() + manifest.name.split(os.path.sep)[-1]
        put(manifest.name, manifest_path)
        os.unlink(manifest.name)

        upload_command = "s3funnel %(bucket)s PUT --put-full-path --threads 4 --add-prefix %(prefix)s --aws_key=%(key)s --aws_secret=%(secret)s --input=%(manifest)s -v"
        cmd = upload_command % dict(
            bucket=snapshot.s3_bucket,
            prefix=prefix,
            key=self.aws_access_key_id,
            secret=self.aws_secret_access_key,
            manifest=manifest_path
        )
        sudo(cmd)
        sudo("rm %s" % manifest_path)

    def snapshot(self, snapshot):
        """
        Perform a snapshot
        """
        logging.info('Create %r snapshot' % snapshot)
        try:
            self.start_cluster_backup(snapshot, incremental_backups=False)
            self.upload_cluster_backups(snapshot, incremental_backups=False)
        finally:
            self.clear_cluster_snapshot(snapshot)
        self.write_ring_description(snapshot)
        self.write_snapshot_manifest(snapshot)

    def update_snapshot(self, snapshot):
        """
        Updates backup data changed since :snapshot was done
        """
        logging.info('Update %r snapshot' % snapshot)
        try:
            self.start_cluster_backup(snapshot, incremental_backups=True)
            self.upload_cluster_backups(snapshot, incremental_backups=True)
        finally:
            self.clear_cluster_backups(snapshot)
        self.write_ring_description(snapshot)

    def get_ring_description(self):
        with settings(host_string=env.hosts[0]):
            with hide('output'):
                ring_description = sudo('nodetool ring')
        return ring_description

    def write_on_S3(self, bucket_name, path, content):
        conn = S3Connection(self.aws_access_key_id, self.aws_secret_access_key)
        bucket = conn.get_bucket(bucket_name)
        key = bucket.new_key(path)
        key.set_contents_from_string(content)

    def write_ring_description(self, snapshot):
        content = self.get_ring_description()
        ring_path = '/'.join([snapshot.base_path, 'ring'])
        self.write_on_S3(snapshot.s3_bucket, ring_path, content)

    def write_snapshot_manifest(self, snapshot):
        content = snapshot.dump_manifest_file()
        manifest_path = '/'.join([snapshot.base_path, 'manifest.json'])
        self.write_on_S3(snapshot.s3_bucket, manifest_path, content)

    def start_cluster_backup(self, snapshot, incremental_backups=False):
        logging.info('Creating snapshots')
        with settings(parallel=True, pool_size=self.connection_pool_size):
            execute(self.node_start_backup, snapshot, incremental_backups)

    def node_start_backup(self, snapshot, incremental_backups):
        '''
        runs snapshot command on a cassandra node
        '''

        if snapshot.table:
            table_param = '-cf %s' % snapshot.table
        else:
            table_param = ''

        if incremental_backups:
            backup_command = '%(nodetool)s flush %(keyspaces)s %(table_param)s'
        else:
            backup_command = '%(nodetool)s snapshot -t "%(snapshot)s" %(keyspaces)s %(table_param)s'

        cmd = backup_command % dict(
            nodetool=self.nodetool_path,
            snapshot=snapshot.name,
            keyspaces=snapshot.keyspaces or '',
            table_param=table_param
        )
        sudo(cmd)

    def upload_cluster_backups(self, snapshot, incremental_backups):
        logging.info('Uploading backups')
        with settings(parallel=True, pool_size=self.connection_pool_size):
            execute(self.upload_node_backups, snapshot, incremental_backups)

    def upload_node_backups(self, snapshot, incremental_backups):
        '''
        uploads node backup data to S3
        '''
        files = self.get_node_backup_files(snapshot, incremental_backups)
        if len(files) == 0:
            logging.warning('nothing to backup here')
        else:
            self.upload_backups_to_s3(snapshot, files)

    def get_node_backup_files(self, snapshot, incremental_backups):
        if snapshot.keyspaces:
            keyspace_globs = snapshot.keyspaces.split()
        else:
            keyspace_globs = ['*']

        if snapshot.table:
            table_glob = snapshot.table
        else:
            table_glob = '*'

        files = []
        for keyspace_glob in keyspace_globs:
            path = [
                self.cassandra_data_path,
                keyspace_glob,
                table_glob
            ]
            if incremental_backups:
                path += ['backups']
            else:
                path += ['snapshots', snapshot.name]
            path += ['*']

            with hide('output'):
                path = sudo('python -c "import os; print os.path.join(*%s)"' % path)

            logging.info('list files to backup matching %s path', path)
            with hide('output'):
                glob_results = sudo("python -c \"import glob; print '\\n'.join(glob.glob('%s'))\"" % path)
                files.extend([f.strip() for f in glob_results.split("\n")])
            logging.info("found %d files", len(files))

        return files

    def clear_cluster_snapshot(self, snapshot):
        logging.info('Clearing snapshots')
        with settings(parallel=True, pool_size=self.connection_pool_size):
            execute(self.clear_node_snapshot, snapshot)

    def clear_node_snapshot(self, snapshot):
        '''
        cleans up snapshots from a cassandra node
        '''
        clear_command = '%(nodetool)s clearsnapshot -t "%(snapshot)s"'
        cmd = clear_command % dict(
            nodetool=self.nodetool_path,
            snapshot=snapshot.name
        )
        sudo(cmd)

    def clear_cluster_backups(self, snapshot):
        logging.info('Clearing backup data')
        with settings(parallel=True, pool_size=self.connection_pool_size):
            execute(self.clear_node_backups, snapshot)

    def clear_node_backups(self, snapshot):
        '''
        cleans up backup files from a cassandra node
        '''
        files = self.get_node_backup_files(snapshot, incremental_backups=True)
        for f in files:
            sudo('rm %s' % f)


class SnapshotCollection(object):

    def __init__(self, aws_access_key_id, aws_secret_access_key, base_path, s3_bucket):
        self.s3_bucket = s3_bucket
        self.base_path = base_path
        self.snapshots = None
        self.aws_access_key_id = aws_access_key_id
        self.aws_secret_access_key = aws_secret_access_key

    def _read_s3(self):
        if self.snapshots:
            return

        conn = S3Connection(self.aws_access_key_id, self.aws_secret_access_key)
        bucket = conn.get_bucket(self.s3_bucket)
        self.snapshots = []
        prefix = self.base_path
        if not self.base_path.endswith('/'):
            prefix = '%s/' % self.base_path
        snap_paths = [snap.name for snap in bucket.list(
            prefix=prefix, delimiter='/')]
        for snap_path in snap_paths:
            mkey = Key(bucket)
            manifest_path = '/'.join([snap_path, 'manifest.json'])
            mkey.key = manifest_path
            manifest_data = mkey.get_contents_as_string()
            self.snapshots.append(
                Snapshot.load_manifest_file(manifest_data, self.s3_bucket))
        self.snapshots = sorted(self.snapshots, reverse=True)

    def get_snapshot_by_name(self, name):
        snapshots = filter(lambda s: s.name == name, self)
        return snapshots and snapshots[0]

    def get_latest(self):
        self._read_s3()
        return self.snapshots[0]

    def get_snapshot_for(self, hosts, keyspaces, table):
        '''
        returns the most recent compatible snapshot
        '''
        for snapshot in self:
            if snapshot.hosts != hosts:
                continue
            if snapshot.keyspaces != keyspaces:
                continue
            if snapshot.table != table:
                continue
            return snapshot

    def __iter__(self):
        self._read_s3()
        return iter(self.snapshots)<|MERGE_RESOLUTION|>--- conflicted
+++ resolved
@@ -92,9 +92,6 @@
     __str__ = __repr__
 
 
-<<<<<<< HEAD
-class BackupCoordinator(object):
-=======
 class RestoreWorker(object):
     def __init__(self, aws_access_key_id, aws_secret_access_key, snapshot):
         self.aws_secret_access_key = aws_secret_access_key
@@ -203,23 +200,14 @@
 
             os.system(command)
 
+
 class BackupWorker(object):
->>>>>>> 965a9ac3
     """
-    BackupCoordinator does the actual snapshot / backup work
-
     Backup process is split in this steps:
-<<<<<<< HEAD
         - requests cassandra to create new backups
         - uploads backup files to S3
         - clears backup files from nodes
         - updates backup meta informations
-=======
-        - requesting cassandra to create new backups
-        - uploading backup files to S3
-        - clearing backup files from nodes
-        - updating backup meta information
->>>>>>> 965a9ac3
 
     When performing a new snapshot the manifest of the snapshot is
     uploaded to S3 for later use.
