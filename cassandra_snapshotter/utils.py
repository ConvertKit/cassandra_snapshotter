--- conflicted
+++ resolved
@@ -29,15 +29,10 @@
                         required=True,
                         help='public AWS access key.')
 
-<<<<<<< HEAD
-base_parser.add_argument('--s3-bucket-region',
+    arg_parser.add_argument('--s3-bucket-region',
                     default='us-east-1',
                     help='S3 bucket region (default us-east-1)')
 
-base_parser.add_argument('--s3-base-path',
-                    required=True,
-                    help='S3 base path for backups.')
-=======
     arg_parser.add_argument('--aws-secret-access-key',
                         required=True,
                         help='S3 secret access key.')
@@ -51,12 +46,11 @@
                         help='S3 base path for backups.')
 
     return arg_parser
->>>>>>> e2767b3b
-
 
 
 def get_s3_connection_host(s3_bucket_region):
     return S3_CONNECTION_HOSTS[s3_bucket_region]
+
 
 def map_wrap(f):
     '''
